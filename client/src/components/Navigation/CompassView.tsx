--- conflicted
+++ resolved
@@ -83,11 +83,7 @@
       <div className="relative w-64 h-64 flex items-center justify-center">
         {/* User's heading arrow - always points up */}
         <Navigation className="w-10 h-10 text-primary absolute -top-12" />
-<<<<<<< HEAD
-
-=======
         
->>>>>>> 761d6aad
         {/* Compass Ring */}
         <div className="absolute w-full h-full rounded-full border-4 border-foreground transition-transform duration-500 ease-in-out" style={compassRingStyle}>
           <div className="absolute top-1/2 left-1/2 -mt-2 -ml-2 w-4 h-4 rounded-full bg-primary" />
